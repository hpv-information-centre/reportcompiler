--- conflicted
+++ resolved
@@ -245,11 +245,7 @@
                  doc_metadata,
                  n_doc_workers=2,
                  n_frag_workers=2,
-<<<<<<< HEAD
-                 debug_mode=False,
-=======
                  debug=False,
->>>>>>> 66e3483c
                  random_seed=None,
                  log_level=logging.DEBUG):
         """
@@ -277,11 +273,6 @@
             self._prepare_debug_session(doc_metadata)
 
         doc_metadata['debug'] = debug
-
-        if random_seed:
-            doc_metadata['random_seed'] = random_seed
-        else:
-            doc_metadata['random_seed'] = np.random.randint(sys.maxsize)
 
         if random_seed:
             doc_metadata['random_seed'] = random_seed
